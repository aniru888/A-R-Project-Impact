import { validateFormInput, setInputFeedback } from '../domUtils.js';
import { parseNumberWithCommas } from './forestCalcs.js';
<<<<<<< HEAD
import { formatNumber, formatCO2e } from '../utils.js';
=======
// Remove the formatNumber import since it doesn't exist in utils.js
>>>>>>> 08ff65f3
import { exportToCsv } from './forestUtils.js';
import { analytics } from '../analytics.js'; // Import analytics as a module

// Ensure consistent event tracking that won't break functionality
function trackEvent(eventName, eventData = {}) {
    try {
        if (analytics && typeof analytics.trackEvent === 'function') {
            analytics.trackEvent(eventName, eventData);
        }
    } catch (error) {
        console.error('Error tracking event:', error);
    }
}

// Keep track of the chart instance globally within this module
let sequestrationChartInstance = null;

/**
 * Reset forest charts (destroy if exists)
 */
export function resetForestCharts() {
    if (sequestrationChartInstance) {
        console.log("Destroying existing forest chart instance.");
        sequestrationChartInstance.destroy();
        sequestrationChartInstance = null;
    }
     // Clear canvas content as fallback
     const canvas = document.getElementById('sequestrationChart');
     if (canvas) {
         const ctx = canvas.getContext('2d');
         ctx.clearRect(0, 0, canvas.width, canvas.height);
     }
}


/**
 * Initialize forest calculator DOM elements and event listeners
 * @param {Object} options - Configuration options
 */
export function initForestDOM(options = {}) {
    // Initialize form validation
    setupForestFormValidation();
    
    // Initialize tooltips
    initializeForestTooltips();
    
    // Setup additional conditional form elements
    setupConditionalFormElements();
    
    // Only set up event listeners if the forestMain module isn't handling them
    if (options.setupEventListeners !== false) {
        console.log('Setting up event listeners from forestDOM module');
        // Set up event listeners
        document.getElementById('calculateForestBtn')?.addEventListener('click', handleForestCalculation);
        document.getElementById('resetForestBtn')?.addEventListener('click', resetForestForm);
        document.getElementById('speciesSelect')?.addEventListener('change', handleSpeciesChange);
        document.getElementById('exportForestResultsBtn')?.addEventListener('click', exportForestResults);
        
        // File upload handlers
        const fileUploadBtn = document.getElementById('forestFileUploadBtn');
        const speciesFileInput = document.getElementById('forestSpeciesFile');
        
        if (fileUploadBtn && speciesFileInput) {
            fileUploadBtn.addEventListener('click', () => speciesFileInput.click());
            speciesFileInput.addEventListener('change', handleSpeciesFileUpload);
        }
    } else {
        console.log('Event listeners will be handled by forestMain module');
    }
    
    console.log('Forest DOM module initialized');
}

/**
 * Handle forest calculation request (used when called directly from DOM)
 * This function is needed for the DOM-based event listener approach
 */
function handleForestCalculation(event) {
    console.log('Forest calculation handler in forestDOM called');
    event.preventDefault();

    // If window.forestCalculator exists, delegate to its handler
    if (window.forestCalculator && typeof window.forestCalculator.handleForestFormSubmit === 'function') {
        window.forestCalculator.handleForestFormSubmit(event);
    } else {
        console.error('Forest calculator not initialized properly, cannot proceed with calculation');
        showForestError('System initialization error. Please refresh the page and try again.');
    }
}

/**
 * Reset forest form (used when called directly from DOM)
 */
function resetForestForm() {
    console.log('Forest reset handler in forestDOM called');
    
    // If window.forestCalculator exists, delegate to its handler
    if (window.forestCalculator && typeof window.forestCalculator.resetForestCalculator === 'function') {
        window.forestCalculator.resetForestCalculator();
    } else {
        // Fallback reset functionality
        const form = document.getElementById('calculatorForm');
        if (form) form.reset();
        
        const resultsSection = document.getElementById('resultsSectionForest');
        if (resultsSection) resultsSection.classList.add('hidden');
        
        clearForestErrors();
        resetForestCharts();
    }
}

/**
 * Export forest results to desired format
 */
function exportForestResults() {
    console.log('Forest export handler in forestDOM called');
    
    // Get results from the table
    const table = document.getElementById('resultsTableForest');
    if (!table) {
        console.error('Results table not found');
        return;
    }
    
    // Convert table to CSV and download
    try {
        exportToCsv(table, 'forest_sequestration_results.csv');
    } catch (error) {
        console.error('Error exporting results:', error);
        showForestError('Error exporting results: ' + error.message);
    }
}

/**
 * Setup form validation for forest calculator inputs
 */
function setupForestFormValidation() {
    const forestForm = document.getElementById('calculatorForm');
    
    // Define validation rules for each input
    const validationRules = {
        'projectDuration': { min: 1, max: 100, required: true, type: 'number', message: 'Duration must be between 1-100 years' },
        'plantingDensity': { min: 100, max: 10000, required: true, type: 'number', message: 'Density must be between 100-10000 trees/ha' },
        'projectArea': { min: 0.1, max: 1000000, required: true, type: 'number', message: 'Area must be at least 0.1 ha' },
        'growthRate': { min: 1, max: 30, required: false, type: 'number', message: 'Growth rate must be between 1-30 m³/ha/yr' },
        'woodDensity': { min: 0.1, max: 1.5, required: false, type: 'number', message: 'Wood density must be between 0.1-1.5 tdm/m³' },
        'bef': { min: 1.0, max: 3.0, required: false, type: 'number', message: 'BEF must be between 1.0-3.0' },
        'rsr': { min: 0.1, max: 0.8, required: false, type: 'number', message: 'Root-Shoot Ratio must be between 0.1-0.8' },
        'carbonFraction': { min: 0.4, max: 0.6, required: false, type: 'number', message: 'Carbon Fraction must be between 0.4-0.6' },
        'survivalRate': { min: 50, max: 100, required: false, type: 'number', message: 'Survival Rate must be between 50-100%' },
        'projectCost': { min: 0, max: null, required: false, type: 'number', message: 'Project cost must be a positive number' }
    };
    
    // Add input event listeners to all form fields
    if (forestForm) {
        const inputFields = forestForm.querySelectorAll('input[type="number"], input[type="text"], select');
        inputFields.forEach(input => {
            const fieldName = input.id;
            const rules = validationRules[fieldName];
            
            if (rules) {
                input.addEventListener('input', () => {
                    validateFormInput(input, rules);
                });
                
                // Initial validation
                validateFormInput(input, rules);
            }
        });
    } else {
        console.error('Calculator form not found with ID: calculatorForm');
    }
}

/**
 * Handle species selection change
 * @param {Event} event - Change event
 */
function handleSpeciesChange(event) {
    const species = event.target.value;
    const growthRateField = document.getElementById('growthRate');
    const woodDensityField = document.getElementById('woodDensity');
    const befField = document.getElementById('bef');
    const rsrField = document.getElementById('rsr');
    
    // Track species selection in analytics
    if (window.trackAnalytics) {
        window.trackAnalytics('forest_species_selected', {
            species: species,
            timestamp: new Date().toISOString()
        });
    }
    
    // Set default values based on species
    switch (species) {
        case 'eucalyptus_fast':
            growthRateField.value = '18';
            woodDensityField.value = '0.45';
            befField.value = '1.5';
            rsrField.value = '0.24';
            break;
        case 'teak_moderate':
            growthRateField.value = '10';
            woodDensityField.value = '0.68';
            befField.value = '1.4';
            rsrField.value = '0.27';
            break;
        case 'native_slow':
            growthRateField.value = '5';
            woodDensityField.value = '0.53';
            befField.value = '1.6';
            rsrField.value = '0.32';
            break;
        default:
            growthRateField.value = '10';
            woodDensityField.value = '0.5';
            befField.value = '1.5';
            rsrField.value = '0.25';
    }
    
    // Trigger validation to update any feedback
    const fields = [growthRateField, woodDensityField, befField, rsrField];
    fields.forEach(field => field.dispatchEvent(new Event('input')));
}

/**
 * Get and validate all form inputs from the Forest tab.
 * Shows error messages directly on the UI.
 * @param {HTMLElement} errorDiv - The element to display general validation errors.
 * @returns {Object|null} Form data object with parsed values if valid, otherwise null.
 */
export function getAndValidateForestInputs(errorDiv) {
    const inputs = {};
    let isValid = true;

    const fields = [
        { id: 'projectDuration', type: 'int', min: 1, max: 100, required: true },
        { id: 'projectArea', type: 'float', min: 0.1, step: 0.1, required: true },
        { id: 'plantingDensity', type: 'int', min: 100, max: 10000, required: true },
        { id: 'growthRate', type: 'float', min: 1, max: 50, step: 0.1, required: false, default: 10 },
        { id: 'woodDensity', type: 'float', min: 0.1, max: 1.5, step: 0.01, required: false, default: 0.5 },
        { id: 'bef', type: 'float', min: 1.0, max: 3.0, step: 0.01, required: false, default: 1.5 },
        { id: 'rsr', type: 'float', min: 0.1, max: 0.8, step: 0.01, required: false, default: 0.25 },
        { id: 'carbonFraction', type: 'float', min: 0.4, max: 0.6, step: 0.01, required: false, default: 0.47 },
        { id: 'survivalRate', type: 'int', min: 50, max: 100, required: false, default: 85 },
        { id: 'siteQuality', type: 'string', required: false, default: 'Medium' },
        { id: 'avgRainfall', type: 'string', required: false, default: 'Medium' },
        { id: 'soilType', type: 'string', required: false, default: 'Loam' },
        // Enhanced features inputs
        { id: 'initialGreenCover', type: 'float', min: 0, step: 0.1, required: false, default: 0 },
        { id: 'totalGeographicalArea', type: 'float', min: 0.1, step: 0.1, required: false, default: 100 },
        { id: 'riskRate', type: 'int', min: 0, max: 100, required: false, default: 15 },
        { id: 'deadAttributeSlider', type: 'int', min: 0, max: 100, required: false, default: 0 },
        { id: 'forestProjectCost', type: 'float', min: 0, required: false, default: null },
        // Carbon price needs special handling
    ];

    fields.forEach(field => {
        const element = document.getElementById(field.id);
        if (!element) {
            console.warn(`Input element not found: ${field.id}`);
            return; // Skip if element doesn't exist
        }

        let value = element.value;
        let parsedValue;

        // Handle empty optional fields
        if (!value && !field.required) {
            parsedValue = field.default;
        } else if (!value && field.required) {
            isValid = false;
            setInputFeedback(element, false, 'This field is required.');
        } else {
            // Parse based on type
            switch (field.type) {
                case 'int':
                    parsedValue = parseInt(value, 10);
                    if (isNaN(parsedValue)) {
                        isValid = false; setInputFeedback(element, false, 'Must be a whole number.');
                    }
                    break;
                case 'float':
                     // Allow for comma separators in cost input
                     if (field.id === 'forestProjectCost') {
                         value = value.replace(/,/g, '');
                     }
                    parsedValue = parseFloat(value);
                    if (isNaN(parsedValue)) {
                        isValid = false; setInputFeedback(element, false, 'Must be a number.');
                    }
                    break;
                case 'string':
                    parsedValue = value; // No parsing needed
                    break;
                default:
                    parsedValue = value;
            }

            // Check min/max constraints if parsing was successful
            if (!isNaN(parsedValue)) {
                let message = '';
                if (field.min !== undefined && parsedValue < field.min) {
                    isValid = false; message = `Value must be at least ${field.min}.`;
                }
                if (field.max !== undefined && parsedValue > field.max) {
                    isValid = false; message = message ? `${message} Max: ${field.max}.` : `Value must be no more than ${field.max}.`;
                }
                 if (!isValid && message) {
                     setInputFeedback(element, false, message);
                 } else if (isValid) {
                     setInputFeedback(element, true); // Mark as valid
                 }
            } else if (field.required && !parsedValue) {
                 // Handles case where required string field might be empty after trim, etc.
                 isValid = false;
                 setInputFeedback(element, false, 'This field is required.');
            } else if (!field.required && !parsedValue && field.default === null) {
                 // Handle optional fields that default to null (like cost)
                 parsedValue = null;
                 setInputFeedback(element, true); // Valid if empty and optional
            } else {
                 setInputFeedback(element, true); // Assume valid if not required and not a number field
            }
        }
        inputs[field.id] = parsedValue;
    });

     // Special handling for carbon price (select or custom input)
     const carbonPriceSelect = document.getElementById('carbonPriceSelect');
     const customCarbonPriceInput = document.getElementById('customCarbonPrice');
     let carbonPrice = 10; // Default
     if (carbonPriceSelect) {
         if (carbonPriceSelect.value === 'custom' && customCarbonPriceInput) {
             const customPrice = parseFloat(customCarbonPriceInput.value);
             if (!isNaN(customPrice) && customPrice >= 0) {
                 carbonPrice = customPrice;
                 setInputFeedback(customCarbonPriceInput, true);
             } else {
                 isValid = false;
                 setInputFeedback(customCarbonPriceInput, false, 'Custom price must be a non-negative number.');
             }
         } else if (carbonPriceSelect.value !== 'custom') {
             carbonPrice = parseFloat(carbonPriceSelect.value);
             if (isNaN(carbonPrice)) { // Should not happen with select options
                 isValid = false;
                 console.error("Invalid value from carbon price select dropdown.");
                 carbonPrice = 10; // Fallback
             }
         }
     }
     inputs['carbonPrice'] = carbonPrice; // Add to inputs object


    if (!isValid) {
        showForestError("Please correct the errors in the form.", errorDiv);
        return null; // Indicate validation failure
    }

    // Clear general error message if validation passes
    if (errorDiv) {
        errorDiv.textContent = '';
        errorDiv.classList.add('hidden');
    }
    return inputs; // Return parsed and validated inputs
}

/**
 * Display forest calculation results
 * @param {Array|Object} results - Results from calculation
 * @param {HTMLElement} resultsSectionElement - Results section container
 * @param {HTMLElement} resultsBodyElement - Element to append result rows to
 * @param {HTMLElement} chartElement - Chart canvas element
 * @param {HTMLElement} errorMessageElement - Error message container
 */
export function displayForestResults(results, resultsSectionElement, resultsBodyElement, chartElement, errorMessageElement) {
    try {
        console.log('Displaying results:', results);
        
        // Clear any previous error messages
        clearForestErrors(errorMessageElement);
        
        // Validate results structure
        if (!results) {
            console.error('Results object is null or undefined');
            showForestError('No calculation results to display.', errorMessageElement);
            return;
        }
        
        // Get the actual results array (handle potential structure differences)
        const resultsData = results?.totalResults || (Array.isArray(results) ? results : null);
        
        // Validate we have an array of results
        if (!Array.isArray(resultsData) || resultsData.length === 0) {
            console.error('Invalid results format:', results);
            showForestError('Calculation completed but produced no valid results data.', errorMessageElement);
            return;
        }
        
        // Clear previous results
        if (resultsBodyElement) {
            resultsBodyElement.innerHTML = '';
        } else {
            console.error('Results body element is null or undefined');
            return;
        }
        
        // Display results table rows
        resultsData.forEach(result => {
            const row = document.createElement('tr');
            row.innerHTML = `
                <td>${result.year}</td>
                <td>${result.age}</td>
                <td>${result.volumeIncrement}</td>
                <td>${result.netAnnualCO2e}</td>
                <td>${result.cumulativeNetCO2e}</td>
            `;
            resultsBodyElement.appendChild(row);
        });
        
<<<<<<< HEAD
        // Make sure results section is visible with multiple approaches for redundancy
        if (resultsSectionElement) {
            // Apply show-results class which has highest CSS specificity
            resultsSectionElement.classList.add('show-results');
            resultsSectionElement.classList.remove('hidden');
            
            // Direct style overrides as backup
            resultsSectionElement.style.display = 'block';
            resultsSectionElement.style.visibility = 'visible';
            resultsSectionElement.style.opacity = '1';
            resultsSectionElement.style.height = 'auto';
            
            // Log the visibility state for debugging
            console.log('Results section visibility after display:', {
                classList: resultsSectionElement.classList,
                display: resultsSectionElement.style.display,
                computedStyle: window.getComputedStyle(resultsSectionElement).display,
                visibility: resultsSectionElement.style.visibility,
                offsetHeight: resultsSectionElement.offsetHeight
            });
            
            // Force scroll to results with a slight delay to ensure rendering completes
            setTimeout(() => {
                resultsSectionElement.scrollIntoView({ 
                    behavior: 'smooth',
                    block: 'start'
                });
                console.log('Scrolled to results section');
            }, 100);
=======
        // Make results section visible - FIX: Apply styles BEFORE DOM operations to avoid timing issues
        if (resultsSectionElement) {
            // First, ensure proper style rendering by forcing a reflow
            resultsSectionElement.classList.remove('hidden');
            
            // Apply direct style attributes to override any conflicting CSS
            resultsSectionElement.style.cssText = 'display: block !important; visibility: visible !important; opacity: 1 !important; height: auto !important; overflow: visible !important;';
            
            // Add visible class
            resultsSectionElement.classList.add('show-results');
            
            // Use requestAnimationFrame to ensure styles are applied before creating chart
            window.requestAnimationFrame(() => {
                // Create the chart if the element exists
                if (chartElement) {
                    createForestChart(resultsData, chartElement);
                } else {
                    console.error('Chart element is null or undefined');
                }
                
                // Update total metrics display
                updateTotalMetricsDisplay(resultsData);
                
                // Force scroll to results AFTER chart creation
                setTimeout(() => {
                    resultsSectionElement.scrollIntoView({ 
                        behavior: 'smooth', 
                        block: 'start' 
                    });
                }, 50);
            });
            
            // Log visibility state for debugging
            console.log('Results section visibility:', {
                element: resultsSectionElement,
                classList: Array.from(resultsSectionElement.classList),
                display: resultsSectionElement.style.display,
                computedStyle: window.getComputedStyle(resultsSectionElement).display,
                visibility: window.getComputedStyle(resultsSectionElement).visibility
            });
>>>>>>> 08ff65f3
        } else {
            console.error('Results section element is null or undefined');
            
            // Still try to create chart and update metrics even if section element is missing
            if (chartElement) {
                createForestChart(resultsData, chartElement);
            }
            updateTotalMetricsDisplay(resultsData);
        }
        
        // Update total metrics display (cumulative CO2 sequestered)
        updateTotalMetricsDisplay(resultsData);
        
        console.log('Finished displaying results');
        
    } catch (error) {
        console.error('Error displaying results:', error);
        showForestError(`Error displaying results: ${error.message}`, errorMessageElement);
    }
}

/**
 * Updates total metrics display with the final calculation values
 * @param {Array} resultsData - The calculation results data array
 */
function updateTotalMetricsDisplay(resultsData) {
    if (!resultsData || resultsData.length === 0) return;
    
    try {
        const finalResult = resultsData[resultsData.length - 1];
        const totalNetCO2eElement = document.getElementById('totalNetCO2e');
        
        if (totalNetCO2eElement && finalResult) {
            totalNetCO2eElement.textContent = finalResult.cumulativeNetCO2e || "0.00";
        }
        
        // We can also update other summary metrics here if needed
        const ecosystemMaturityElement = document.getElementById('ecosystemMaturity');
        if (ecosystemMaturityElement) {
            // Calculate ecosystem maturity as percentage (assuming 25-year forest is mature)
            const maturityYears = 25;
            const currentYears = resultsData.length;
            const maturityPercentage = Math.min(100, Math.round((currentYears / maturityYears) * 100));
            ecosystemMaturityElement.textContent = `${maturityPercentage}`;
        }
    } catch (error) {
        console.error('Error updating total metrics display:', error);
    }
}

/**
 * Display error message for forest calculator
 * @param {string} message - Error message
 * @param {HTMLElement} errorElement - Error element to use (optional)
 */
export function showForestError(message, errorElement = null) {
    const errorDiv = errorElement || document.getElementById('errorMessageForest');
    if (errorDiv) {
        console.error("Forest Error Display:", message); // Log error for debugging
        errorDiv.textContent = message;
        errorDiv.classList.remove('hidden');
        // Ensure error is visible by scrolling to it
        errorDiv.scrollIntoView({ behavior: 'smooth', block: 'center' });
    } else {
        // Fallback if element not found
        console.error('Forest calculator error (element not found):', message);
        alert(`Error: ${message}`); // Use alert as last resort
    }
}

/**
 * Clear forest error messages
 */
export function clearForestErrors() {
    const errorDiv = document.getElementById('errorMessageForest');
    if (errorDiv) {
        errorDiv.textContent = '';
        errorDiv.classList.add('hidden');
    }
}

/**
 * Create forest sequestration chart
 * @param {Array} results - Results from calculation
 * @param {HTMLElement} chartElement - Chart canvas element
 */
export function createForestChart(results, chartElement) {
    try {
        console.log('Creating chart with data:', results.length, 'rows');
        
        // Check if Chart.js is available
        if (typeof Chart === 'undefined') {
            console.error('Chart.js not loaded');
            return;
        }
        
        // Extract data for the chart
        const labels = results.map(result => `Year ${result.year}`);
        const annualData = results.map(result => {
            // For numerical values, ensure we use the raw values or parse the formatted strings
            if (typeof result.rawNetAnnualCO2e === 'number') {
                return result.rawNetAnnualCO2e;
            }
            return parseFloat(result.netAnnualCO2e);
        });
        
        const cumulativeData = results.map(result => {
            if (typeof result.rawCumulativeNetCO2e === 'number') {
                return result.rawCumulativeNetCO2e;
            }
            return parseFloat(result.cumulativeNetCO2e);
        });
        
        // Check for existing chart instance and destroy it if it exists
        if (sequestrationChartInstance instanceof Chart) {
            console.log("Destroying existing chart instance before creating new one.");
            sequestrationChartInstance.destroy();
            sequestrationChartInstance = null;
        }
        
        // Create new chart and assign to module-level variable
        sequestrationChartInstance = new Chart(chartElement, {
            type: 'line',
            data: {
                labels: labels,
                datasets: [
                    {
                        label: 'Annual Net CO₂e (tCO₂e)',
                        data: annualData,
                        borderColor: 'rgba(54, 162, 235, 1)',
                        backgroundColor: 'rgba(54, 162, 235, 0.2)',
                        borderWidth: 1
                    },
                    {
                        label: 'Cumulative Net CO₂e (tCO₂e)',
                        data: cumulativeData,
                        borderColor: 'rgba(75, 192, 192, 1)',
                        backgroundColor: 'rgba(75, 192, 192, 0.2)',
                        borderWidth: 1
                    }
                ]
            },
            options: {
                responsive: true,
                scales: {
                    y: {
                        beginAtZero: true,
                        title: {
                            display: true,
                            text: 'CO₂e (tonnes)'
                        }
                    },
                    x: {
                        title: {
                            display: true,
                            text: 'Project Timeline'
                        }
                    }
                }
            }
        });
        
        console.log('Chart created successfully');
    } catch (error) {
        console.error('Error creating chart:', error);
    }
}

/**
 * Initialize tooltips for forest calculator
 */
function initializeForestTooltips() {
    // Define tooltip content for each input
    const tooltips = {
        'projectDuration': 'Duration of the project in years (1-100)',
        'plantingDensity': 'Number of trees planted per hectare',
        'projectArea': 'Total area of the project in hectares',
        'speciesSelect': 'Select tree species or type',
        'growthRate': 'Mean Annual Increment (MAI) in m³/ha/yr',
        'woodDensity': 'Wood basic density in tonnes dry matter per m³',
        'bef': 'Biomass Expansion Factor for converting stem biomass to above-ground biomass',
        'rsr': 'Root-to-Shoot Ratio for estimating below-ground biomass',
        'carbonFraction': 'Carbon fraction of dry matter (IPCC default is 0.47)',
        'survivalRate': 'Expected percentage of trees that will survive',
        'projectCost': 'Total project cost for economic analysis (optional)',
        'siteQuality': 'Quality of the planting site',
        'avgRainfall': 'Average annual rainfall at the site',
        'soilType': 'Soil condition at the planting site'
    };
    
    // Add tooltip listeners to each input with a tooltip
    Object.keys(tooltips).forEach(id => {
        const element = document.getElementById(id);
        if (element) {
            // Set aria-describedby attribute
            const tooltipId = `tooltip-${id}`;
            element.setAttribute('aria-describedby', tooltipId);
            
            // Create tooltip element if needed
            let tooltipElement = document.getElementById(tooltipId);
            if (!tooltipElement) {
                tooltipElement = document.createElement('div');
                tooltipElement.id = tooltipId;
                tooltipElement.classList.add('tooltip', 'hidden');
                tooltipElement.setAttribute('role', 'tooltip');
                tooltipElement.textContent = tooltips[id];
                
                // Add tooltip to DOM
                const formGroup = element.closest('.form-group');
                if (formGroup) {
                    formGroup.appendChild(tooltipElement);
                } else {
                    element.parentNode.appendChild(tooltipElement);
                }
            }
            
            // Add event listeners
            element.addEventListener('mouseenter', () => {
                tooltipElement.classList.remove('hidden');
            });
            
            element.addEventListener('mouseleave', () => {
                tooltipElement.classList.add('hidden');
            });
            
            element.addEventListener('focus', () => {
                tooltipElement.classList.remove('hidden');
            });
            
            element.addEventListener('blur', () => {
                tooltipElement.classList.add('hidden');
            });
        }
    });
}

/**
 * Setup conditional form elements that should be shown/hidden based on other inputs
 */
function setupConditionalFormElements() {
    // Show advanced options toggle
    const advancedToggle = document.getElementById('toggleAdvancedOptions');
    const advancedSection = document.getElementById('advancedForestOptions');
    
    if (advancedToggle && advancedSection) {
        advancedToggle.addEventListener('click', () => {
            const isVisible = !advancedSection.classList.contains('hidden');
            
            if (isVisible) {
                advancedSection.classList.add('hidden');
                advancedToggle.textContent = 'Show Advanced Options';
            } else {
                advancedSection.classList.remove('hidden');
                advancedToggle.textContent = 'Hide Advanced Options';
                
                // Smooth scroll to show the advanced section
                advancedSection.scrollIntoView({ behavior: 'smooth', block: 'start' });
            }
        });
    }
    
    // Project cost section toggle
    const showCostToggle = document.getElementById('toggleCostInput');
    const costInputs = document.getElementById('projectCostSection');
    
    if (showCostToggle && costInputs) {
        showCostToggle.addEventListener('change', () => {
            if (showCostToggle.checked) {
                costInputs.classList.remove('hidden');
            } else {
                costInputs.classList.add('hidden');
            }
        });
    }
}

/**
 * Displays a list of species parsed from the uploaded file.
 * @param {Array<Object>} speciesData - Array of species objects.
 * @param {HTMLElement} listElement - The UL or DIV element to display the list in.
 */
export function displaySpeciesList(speciesData, listElement) {
    if (!listElement) {
        console.error("Species list element not provided for display.");
        return;
    }

    listElement.innerHTML = ''; // Clear previous list

    if (!speciesData || speciesData.length === 0) {
        listElement.innerHTML = '<p class="text-sm text-gray-500">No species data found in the file.</p>';
        return;
    }

    const count = speciesData.length;
    
    // Create a more comprehensive display of species data
    const tableContainer = document.createElement('div');
    tableContainer.className = 'species-data-container mt-3';
    
    // Add header with count and information
    const header = document.createElement('div');
    header.className = 'flex justify-between items-center mb-2';
    header.innerHTML = `
        <h4 class="text-md font-medium text-green-700">Successfully loaded ${count} species</h4>
        <span class="text-sm bg-green-100 text-green-800 px-2 py-1 rounded-full">Will be used for calculation</span>
    `;
    tableContainer.appendChild(header);
    
    // Create table for species data
    const table = document.createElement('table');
    table.className = 'species-list-table w-full text-sm';
    
    // Table header
    const thead = document.createElement('thead');
    thead.innerHTML = `
        <tr>
            <th>Species</th>
            <th>Trees</th>
            <th>Growth Rate (m³/ha/yr)</th>
            <th>Wood Density</th>
            <th>Survival (%)</th>
        </tr>
    `;
    table.appendChild(thead);
    
    // Table body
    const tbody = document.createElement('tbody');
    
    // Add all species to the table
    speciesData.forEach((species, index) => {
        const row = document.createElement('tr');
        row.className = index % 2 === 0 ? 'bg-gray-50' : '';
        
        // Format the species data for display
        row.innerHTML = `
            <td class="font-medium">${species['Species Name'] || 'Unknown'}</td>
            <td class="text-right">${formatTableValue(species['Number of Trees'])}</td>
            <td class="text-right">${formatTableValue(species['Growth Rate (m³/ha/yr)'])}</td>
            <td class="text-right">${formatTableValue(species['Wood Density (tdm/m³)'] || '-')}</td>
            <td class="text-right">${formatTableValue(species['Survival Rate (%)'] || '85')}%</td>
        `;
        
        tbody.appendChild(row);
    });
    
    table.appendChild(tbody);
    tableContainer.appendChild(table);
    
    // Add information about the calculation
    const infoText = document.createElement('p');
    infoText.className = 'text-sm text-gray-600 mt-2';
    infoText.innerHTML = 'These species will be used for multi-species calculation when you click "Calculate Net Sequestration"';
    tableContainer.appendChild(infoText);
    
    listElement.appendChild(tableContainer);
    listElement.classList.remove('hidden'); // Ensure the container is visible
}

// Helper function for number formatting in the table
function formatTableValue(value) {
    if (value === null || value === undefined || value === '') return '-';
    if (typeof value === 'number') {
        return value.toLocaleString(undefined, {
            maximumFractionDigits: 2
        });
    }
    return value;
}

/**
 * Updates the conversion factor inputs based on the first species data.
 * @param {Object} species - The first species object from the uploaded data.
 */
export function updateConversionFactors(species) {
    const fields = ['growthRate', 'woodDensity', 'bef', 'rsr', 'carbonFraction'];
    const sourceHeaders = ['Growth Rate (m³/ha/yr)', 'Wood Density (tdm/m³)', 'BEF', 'Root-Shoot Ratio', 'Carbon Fraction'];

    fields.forEach((fieldId, index) => {
        const input = document.getElementById(fieldId);
        const header = sourceHeaders[index];
        if (input && species[header] !== undefined && species[header] !== null && !isNaN(parseFloat(species[header]))) {
            input.value = parseFloat(species[header]);
            console.log(`Updated ${fieldId} from file to: ${input.value}`);
        } else if (input) {
             console.log(`No valid value for ${fieldId} in file, keeping existing value: ${input.value}`);
        }
    });
}

/**
 * Updates the site factor inputs based on the first species data.
 * @param {Object} species - The first species object from the uploaded data.
 */
export function updateSiteFactors(species) {
    const fields = ['siteQuality', 'avgRainfall', 'soilType', 'survivalRate'];
    const sourceHeaders = ['Site Quality', 'Average Rainfall', 'Soil Type', 'Survival Rate (%)'];

     fields.forEach((fieldId, index) => {
        const input = document.getElementById(fieldId);
        const header = sourceHeaders[index];
        if (input && species[header] !== undefined && species[header] !== null) {
             // Special handling for survival rate (needs parsing)
             if (fieldId === 'survivalRate') {
                 const rate = parseInt(species[header], 10);
                 if (!isNaN(rate) && rate >= 0 && rate <= 100) {
                     input.value = rate;
                     console.log(`Updated ${fieldId} from file to: ${input.value}`);
                 } else {
                      console.log(`Invalid Survival Rate value ('${species[header]}') in file for ${fieldId}, keeping existing value: ${input.value}`);
                 }
             } else { // For select dropdowns
                 // Check if the value from the file is a valid option
                 const optionExists = Array.from(input.options).some(opt => opt.value.toLowerCase() === String(species[header]).toLowerCase());
                 if (optionExists) {
                     input.value = Array.from(input.options).find(opt => opt.value.toLowerCase() === String(species[header]).toLowerCase()).value;
                     console.log(`Updated ${fieldId} from file to: ${input.value}`);
                 } else {
                      console.log(`Value '${species[header]}' from file is not a valid option for ${fieldId}, keeping existing value: ${input.value}`);
                 }
             }
        } else if (input) {
             console.log(`No value for ${fieldId} in file, keeping existing value: ${input.value}`);
        }
    });
}

/**
 * Handle species file upload and parse the data
 * @param {Event} event - Change event
 */
function handleSpeciesFileUpload(event) {
    const file = event.target.files[0];
    if (!file) {
        showForestError('No file selected for upload.');
        return;
    }

    const reader = new FileReader();
    reader.onload = function(e) {
        const contents = e.target.result;
        try {
            const speciesData = parseSpeciesFile(contents);
            if (speciesData && speciesData.length > 0) {
                // Display species list
                const speciesListElement = document.getElementById('speciesList');
                displaySpeciesList(speciesData, speciesListElement);

                // Update conversion factors and site factors based on the first species
                updateConversionFactors(speciesData[0]);
                updateSiteFactors(speciesData[0]);

                // Track successful file upload
                trackEvent('forest_species_file_uploaded', {
                    fileName: file.name,
                    speciesCount: speciesData.length,
                    timestamp: new Date().toISOString()
                });

                // Store species data for calculations
                updateSpeciesData(speciesData);

            } else {
                showForestError('No valid species data found in the file.');
            }
        } catch (error) {
            console.error('Error parsing species file:', error);
            showForestError('Error parsing species file. Please check the file format.');
        }
    };
    reader.readAsText(file);
}

/**
 * Parse species file content
 * @param {string} contents - File contents
 * @returns {Array<Object>} Parsed species data
 */
function parseSpeciesFile(contents) {
    const lines = contents.split('\n');
    const headers = lines[0].split(',').map(header => header.trim());
    const speciesData = [];

    for (let i = 1; i < lines.length; i++) {
        const line = lines[i].trim();
        if (!line) continue;

        const values = line.split(',').map(value => value.trim());
        const species = {};

        headers.forEach((header, index) => {
            species[header] = parseNumberWithCommas(values[index]);
        });

        speciesData.push(species);
    }

    return speciesData;
}

/**
 * Update species data in the DOM
 * @param {Array<Object>} speciesData - Array of species objects.
 */
function updateSpeciesData(speciesData) {
    // Store species data in a global variable or state
    window.speciesData = speciesData;
}<|MERGE_RESOLUTION|>--- conflicted
+++ resolved
@@ -1,11 +1,6 @@
 import { validateFormInput, setInputFeedback } from '../domUtils.js';
 import { parseNumberWithCommas } from './forestCalcs.js';
-<<<<<<< HEAD
-import { formatNumber, formatCO2e } from '../utils.js';
-=======
-// Remove the formatNumber import since it doesn't exist in utils.js
->>>>>>> 08ff65f3
-import { exportToCsv } from './forestUtils.js';
+import { formatNumber, formatCO2e, exportToCsv } from '../utils.js';
 import { analytics } from '../analytics.js'; // Import analytics as a module
 
 // Ensure consistent event tracking that won't break functionality
@@ -63,14 +58,8 @@
         document.getElementById('speciesSelect')?.addEventListener('change', handleSpeciesChange);
         document.getElementById('exportForestResultsBtn')?.addEventListener('click', exportForestResults);
         
-        // File upload handlers
-        const fileUploadBtn = document.getElementById('forestFileUploadBtn');
-        const speciesFileInput = document.getElementById('forestSpeciesFile');
-        
-        if (fileUploadBtn && speciesFileInput) {
-            fileUploadBtn.addEventListener('click', () => speciesFileInput.click());
-            speciesFileInput.addEventListener('change', handleSpeciesFileUpload);
-        }
+        // File upload handlers - REMOVED duplicate implementation to avoid circular dependency
+        // Using forestIO.js implementation instead
     } else {
         console.log('Event listeners will be handled by forestMain module');
     }
@@ -426,86 +415,33 @@
             resultsBodyElement.appendChild(row);
         });
         
-<<<<<<< HEAD
-        // Make sure results section is visible with multiple approaches for redundancy
+        // Make sure results section is visible
         if (resultsSectionElement) {
-            // Apply show-results class which has highest CSS specificity
-            resultsSectionElement.classList.add('show-results');
             resultsSectionElement.classList.remove('hidden');
+            resultsSectionElement.style.display = 'block';
             
-            // Direct style overrides as backup
-            resultsSectionElement.style.display = 'block';
-            resultsSectionElement.style.visibility = 'visible';
-            resultsSectionElement.style.opacity = '1';
-            resultsSectionElement.style.height = 'auto';
-            
-            // Log the visibility state for debugging
+            // Log the visibility status after setting it
             console.log('Results section visibility after display:', {
                 classList: resultsSectionElement.classList,
                 display: resultsSectionElement.style.display,
-                computedStyle: window.getComputedStyle(resultsSectionElement).display,
-                visibility: resultsSectionElement.style.visibility,
-                offsetHeight: resultsSectionElement.offsetHeight
+                offsetHeight: resultsSectionElement.offsetHeight,
+                visibility: resultsSectionElement.style.visibility
             });
             
-            // Force scroll to results with a slight delay to ensure rendering completes
+            // Force scroll to results
             setTimeout(() => {
-                resultsSectionElement.scrollIntoView({ 
-                    behavior: 'smooth',
-                    block: 'start'
-                });
+                resultsSectionElement.scrollIntoView({ behavior: 'smooth' });
                 console.log('Scrolled to results section');
             }, 100);
-=======
-        // Make results section visible - FIX: Apply styles BEFORE DOM operations to avoid timing issues
-        if (resultsSectionElement) {
-            // First, ensure proper style rendering by forcing a reflow
-            resultsSectionElement.classList.remove('hidden');
-            
-            // Apply direct style attributes to override any conflicting CSS
-            resultsSectionElement.style.cssText = 'display: block !important; visibility: visible !important; opacity: 1 !important; height: auto !important; overflow: visible !important;';
-            
-            // Add visible class
-            resultsSectionElement.classList.add('show-results');
-            
-            // Use requestAnimationFrame to ensure styles are applied before creating chart
-            window.requestAnimationFrame(() => {
-                // Create the chart if the element exists
-                if (chartElement) {
-                    createForestChart(resultsData, chartElement);
-                } else {
-                    console.error('Chart element is null or undefined');
-                }
-                
-                // Update total metrics display
-                updateTotalMetricsDisplay(resultsData);
-                
-                // Force scroll to results AFTER chart creation
-                setTimeout(() => {
-                    resultsSectionElement.scrollIntoView({ 
-                        behavior: 'smooth', 
-                        block: 'start' 
-                    });
-                }, 50);
-            });
-            
-            // Log visibility state for debugging
-            console.log('Results section visibility:', {
-                element: resultsSectionElement,
-                classList: Array.from(resultsSectionElement.classList),
-                display: resultsSectionElement.style.display,
-                computedStyle: window.getComputedStyle(resultsSectionElement).display,
-                visibility: window.getComputedStyle(resultsSectionElement).visibility
-            });
->>>>>>> 08ff65f3
         } else {
             console.error('Results section element is null or undefined');
-            
-            // Still try to create chart and update metrics even if section element is missing
-            if (chartElement) {
-                createForestChart(resultsData, chartElement);
-            }
-            updateTotalMetricsDisplay(resultsData);
+        }
+        
+        // Create the chart if the element exists
+        if (chartElement) {
+            createForestChart(resultsData, chartElement);
+        } else {
+            console.error('Chart element is null or undefined');
         }
         
         // Update total metrics display (cumulative CO2 sequestered)
@@ -923,86 +859,4 @@
              console.log(`No value for ${fieldId} in file, keeping existing value: ${input.value}`);
         }
     });
-}
-
-/**
- * Handle species file upload and parse the data
- * @param {Event} event - Change event
- */
-function handleSpeciesFileUpload(event) {
-    const file = event.target.files[0];
-    if (!file) {
-        showForestError('No file selected for upload.');
-        return;
-    }
-
-    const reader = new FileReader();
-    reader.onload = function(e) {
-        const contents = e.target.result;
-        try {
-            const speciesData = parseSpeciesFile(contents);
-            if (speciesData && speciesData.length > 0) {
-                // Display species list
-                const speciesListElement = document.getElementById('speciesList');
-                displaySpeciesList(speciesData, speciesListElement);
-
-                // Update conversion factors and site factors based on the first species
-                updateConversionFactors(speciesData[0]);
-                updateSiteFactors(speciesData[0]);
-
-                // Track successful file upload
-                trackEvent('forest_species_file_uploaded', {
-                    fileName: file.name,
-                    speciesCount: speciesData.length,
-                    timestamp: new Date().toISOString()
-                });
-
-                // Store species data for calculations
-                updateSpeciesData(speciesData);
-
-            } else {
-                showForestError('No valid species data found in the file.');
-            }
-        } catch (error) {
-            console.error('Error parsing species file:', error);
-            showForestError('Error parsing species file. Please check the file format.');
-        }
-    };
-    reader.readAsText(file);
-}
-
-/**
- * Parse species file content
- * @param {string} contents - File contents
- * @returns {Array<Object>} Parsed species data
- */
-function parseSpeciesFile(contents) {
-    const lines = contents.split('\n');
-    const headers = lines[0].split(',').map(header => header.trim());
-    const speciesData = [];
-
-    for (let i = 1; i < lines.length; i++) {
-        const line = lines[i].trim();
-        if (!line) continue;
-
-        const values = line.split(',').map(value => value.trim());
-        const species = {};
-
-        headers.forEach((header, index) => {
-            species[header] = parseNumberWithCommas(values[index]);
-        });
-
-        speciesData.push(species);
-    }
-
-    return speciesData;
-}
-
-/**
- * Update species data in the DOM
- * @param {Array<Object>} speciesData - Array of species objects.
- */
-function updateSpeciesData(speciesData) {
-    // Store species data in a global variable or state
-    window.speciesData = speciesData;
 }